--- conflicted
+++ resolved
@@ -1,76 +1,4 @@
 {
-<<<<<<< HEAD
-  "name": "@discordjs/voice",
-  "version": "0.0.1",
-  "description": "audio streaming capability for discord.js",
-  "main": "dist/index.js",
-  "directories": {
-    "test": "test"
-  },
-  "scripts": {
-    "test": "echo \"Error: no test specified\" && exit 1",
-    "lint": "eslint src",
-    "build": "tsc",
-    "typecheck": "tsc --noEmit --incremental false"
-  },
-  "repository": {
-    "type": "git",
-    "url": "git+https://github.com/discordjs/voice.git"
-  },
-  "keywords": [
-    "discord",
-    "discord.js",
-    "audio",
-    "voice",
-    "streaming"
-  ],
-  "author": "Amish Shah <amishshah.2k@gmail.com>",
-  "license": "MIT",
-  "bugs": {
-    "url": "https://github.com/discordjs/voice/issues"
-  },
-  "homepage": "https://github.com/discordjs/voice#readme",
-  "dependencies": {
-    "discord.js": "^12.5.1",
-    "prism-media": "^1.2.5",
-    "ws": "^7.4.1"
-  },
-  "devDependencies": {
-    "@types/node": "^14.14.25",
-    "@types/ws": "^7.4.0",
-    "@typescript-eslint/eslint-plugin": "^4.10.0",
-    "@typescript-eslint/parser": "^4.10.0",
-    "discord-api-types": "^0.12.1",
-    "eslint": "^7.15.0",
-    "eslint-config-marine": "^7.2.0",
-    "eslint-plugin-jsdoc": "^31.6.0",
-    "typed-emitter": "^1.3.1",
-    "typescript": "^4.2.0-dev.20210204"
-  },
-  "eslintConfig": {
-    "extends": [
-      "marine",
-      "plugin:jsdoc/recommended"
-    ],
-    "plugins": [
-      "jsdoc"
-    ],
-    "rules": {
-      "jsdoc/require-param-type": "off",
-      "jsdoc/require-returns": "off",
-      "jsdoc/require-returns-type": "off",
-      "@typescript-eslint/naming-convention": [
-        "error",
-        {
-          "selector": "enumMember",
-          "format": [
-            "PascalCase"
-          ]
-        }
-      ]
-    }
-  }
-=======
 	"name": "@discordjs/voice",
 	"version": "0.0.1",
 	"description": "audio streaming capability for discord.js",
@@ -170,5 +98,4 @@
 			]
 		}
 	}
->>>>>>> 09f9169c
 }