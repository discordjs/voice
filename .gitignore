--- conflicted
+++ resolved
@@ -16,11 +16,5 @@
 *.seed
 
 # Miscellaneous
-<<<<<<< HEAD
 .tmp/
-.vscode/
-dist/
-.idea
-=======
-.tmp/
->>>>>>> 09f9169c
+.idea/