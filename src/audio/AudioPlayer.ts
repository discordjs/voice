<<<<<<< HEAD
import { TypedEmitter } from 'tiny-typed-emitter';
=======
import { EventEmitter } from 'events';
import { addAudioPlayer, deleteAudioPlayer } from '../DataStore';
>>>>>>> 44540ba6
import { noop } from '../util/util';
import { VoiceConnection, VoiceConnectionStatus } from '../VoiceConnection';
import { AudioResource } from './AudioResource';
import { PlayerSubscription } from './PlayerSubscription';

// The Opus "silent" frame
const SILENCE_FRAME = Buffer.from([0xf8, 0xff, 0xfe]);

/**
 * Describes the behavior of the player when an audio packet is played but there are no available
 * voice connections to play to.
 *
 * - `Pause` - pauses playing the stream until a voice connection becomes available
 *
 * - `Play` - continues to play through the resource regardless
 *
 * - `Stop` - the player stops and enters the Idle state.
 */
export enum NoSubscriberBehavior {
	Pause = 'pause',
	Play = 'play',
	Stop = 'stop',
}

/**
 * The various statuses that a player can hold.
 *
 * - `Idle` - when there is currently no resource for the player to be playing
 *
 * - `Buffering` - when the player is waiting for a resource stream to become readable before playback begins
 *
 * - `Playing` - when the player is currently playing a resource to the subscribed voice connections
 *
 * - `Paused` - when the player has been manually paused
 *
 * - `AutoPaused` - when the player has paused itself. Only possible with the "pause" no subscriber behavior.
 */
export enum AudioPlayerStatus {
	Idle = 'idle',
	Buffering = 'buffering',
	Playing = 'playing',
	Paused = 'paused',
	AutoPaused = 'autopaused',
}

/**
 * Options that can be passed when creating an audio player, used to specify its behavior.
 */
export interface CreateAudioPlayerOptions {
	debug?: boolean;
	behaviors?: {
		noSubscriber?: NoSubscriberBehavior;
		maxMissedFrames?: number;
	};
}

export type AudioPlayerEvents = {
	debug: (message: string) => void;
	stateChange: (oldState: AudioPlayerState, newState: AudioPlayerState) => void;
	error: (error: Error) => void;
	subscribe: (subscription: PlayerSubscription) => void;
	unsubscribe: (subscription: PlayerSubscription) => void;
} & {
	[status in AudioPlayerStatus]: (oldState: AudioPlayerState, newState: AudioPlayerState) => void;
};

/**
 * The various states that the player can be in.
 */
export type AudioPlayerState =
	| {
			status: AudioPlayerStatus.Idle;
	  }
	| {
			status: AudioPlayerStatus.Buffering;
			resource: AudioResource;
			onReadableCallback: () => void;
			onFailureCallback: () => void;
			onStreamError: (error: Error) => void;
	  }
	| {
			status: AudioPlayerStatus.Playing;
			missedFrames: number;
			resource: AudioResource;
			onStreamError: (error: Error) => void;
	  }
	| {
			status: AudioPlayerStatus.Paused | AudioPlayerStatus.AutoPaused;
			silencePacketsRemaining: number;
			resource: AudioResource;
			onStreamError: (error: Error) => void;
	  };

/**
 * Used to play audio resources (i.e. tracks, streams) to voice connections.
 * It is designed to be re-used - even if a resource has finished playing, the player itself can still be used.
 *
 * The AudioPlayer drives the timing of playback, and therefore is unaffected by voice connections
 * becoming unavailable. Its behavior in these scenarios can be configured.
 */
export class AudioPlayer extends TypedEmitter<AudioPlayerEvents> {
	/**
	 * The state that the AudioPlayer is in
	 */
	private _state: AudioPlayerState;

	/**
	 * A list of VoiceConnections that are registered to this AudioPlayer. The player will attempt to play audio
	 * to the streams in this list.
	 */
	private readonly subscribers: PlayerSubscription[] = [];

	/**
	 * The behavior that the player should follow when it enters certain situations.
	 */
	private readonly behaviors: {
		noSubscriber: NoSubscriberBehavior;
		maxMissedFrames: number;
	};

	/**
	 * The debug logger function, if debugging is enabled.
	 */
	private readonly debug: null | ((message: string) => void);

	/**
	 * Creates a new AudioPlayer
	 * @internal
	 */
	public constructor(options: CreateAudioPlayerOptions = {}) {
		super();
		this._state = { status: AudioPlayerStatus.Idle };
		this.behaviors = {
			noSubscriber: NoSubscriberBehavior.Pause,
			maxMissedFrames: 5,
			...options.behaviors,
		};
		this.debug = options.debug === false ? null : (message: string) => this.emit('debug', message);
	}

	/**
	 * A list of subscribed voice connections that can currently receive audio to play
	 */
	public get playable() {
		return this.subscribers
			.filter(({ connection }) => connection.state.status === VoiceConnectionStatus.Ready)
			.map(({ connection }) => connection);
	}

	/**
	 * Subscribes a VoiceConnection to the audio player's play list. If the VoiceConnection is already subscribed,
	 * then the existing subscription is used.
	 *
	 * This method should not be directly called. Instead, use VoiceConnection#subscribe.
	 *
	 * @param connection The connection to subscribe
	 * @returns The new subscription if the voice connection is not yet subscribed, otherwise the existing subscription.
	 * @internal
	 */
	public subscribe(connection: VoiceConnection) {
		const existingSubscription = this.subscribers.find((subscription) => subscription.connection === connection);
		if (!existingSubscription) {
			const subscription = new PlayerSubscription(connection, this);
			this.subscribers.push(subscription);

			/**
			 * Emitted when a new subscriber is added to the audio player.
			 *
			 * @event AudioPlayer#subscribe
			 * @type {PlayerSubscription}
			 */
			setImmediate(() => this.emit('subscribe', subscription));

			return subscription;
		}
		return existingSubscription;
	}

	/**
	 * Unsubscribes a subscription - i.e. removes a voice connection from the play list of the audio player.
	 *
	 * This method should not be directly called. Instead, use PlayerSubscription#unsubscribe.
	 *
	 * @param subscription The subscription to remove
	 * @returns Whether or not the subscription existed on the player and was removed.
	 * @internal
	 */
	public unsubscribe(subscription: PlayerSubscription) {
		const index = this.subscribers.indexOf(subscription);
		const exists = index !== -1;
		if (exists) {
			this.subscribers.splice(index, 1);
			subscription.connection.setSpeaking(false);

			/**
			 * Emitted when a subscription is removed from the audio player.
			 *
			 * @event AudioPlayer#unsubscribe
			 * @type {PlayerSubscription}
			 */
			this.emit('unsubscribe', subscription);
		}
		return exists;
	}

	/**
	 * The state that the player is in.
	 */
	public get state() {
		return this._state;
	}

	/**
	 * Sets a new state for the player, performing clean-up operations where necessary.
	 * @internal
	 */
	public set state(newState: AudioPlayerState) {
		const oldState = this._state;
		const newResource = Reflect.get(newState, 'resource') as AudioResource | undefined;

		if (oldState.status !== AudioPlayerStatus.Idle && oldState.resource !== newResource) {
			oldState.resource.playStream.on('error', noop);
			oldState.resource.playStream.off('error', oldState.onStreamError);
			oldState.resource.audioPlayer = undefined;
			oldState.resource.playStream.destroy();
			oldState.resource.playStream.read(); // required to ensure buffered data is drained, prevents memory leak
		}

		// When leaving the Buffering state (or buffering a new resource), then remove the event listeners from it
		if (
			oldState.status === AudioPlayerStatus.Buffering &&
			(newState.status !== AudioPlayerStatus.Buffering || newState.resource !== oldState.resource)
		) {
			oldState.resource.playStream.off('end', oldState.onFailureCallback);
			oldState.resource.playStream.off('close', oldState.onFailureCallback);
			oldState.resource.playStream.off('finish', oldState.onFailureCallback);
			oldState.resource.playStream.off('readable', oldState.onReadableCallback);
		}

		// transitioning into an idle should ensure that connections stop speaking
		if (newState.status === AudioPlayerStatus.Idle) {
			this._signalStopSpeaking();
			deleteAudioPlayer(this);
		}

		// attach to the global audio player timer
		if (newResource) {
			addAudioPlayer(this);
		}

		// playing -> playing state changes should still transition if a resource changed (seems like it would be useful!)
		const didChangeResources =
			oldState.status !== AudioPlayerStatus.Idle &&
			newState.status === AudioPlayerStatus.Playing &&
			oldState.resource !== newState.resource;

		this._state = newState;

		this.emit('stateChange', oldState, this._state);
		if (oldState.status !== newState.status || didChangeResources) {
			this.emit(newState.status, oldState, this._state);
		}

		/**
		 * Debug event for AudioPlayer.
		 *
		 * @event AudioPlayer#debug
		 * @type {string}
		 */
		this.debug?.(`state change:\nfrom ${stringifyState(oldState)}\nto ${stringifyState(newState)}`);
	}

	/**
	 * Plays a new resource on the player. If the player is already playing a resource, the existing resource is destroyed
	 * (it cannot be reused, even in another player) and is replaced with the new resource.
	 *
	 * The player will transition to the Playing state once playback begins, and will return to the Idle state once
	 * playback is ended.
	 *
	 * If the player was previously playing a resource and this method is called, the player will not transition to the
	 * Idle state during the swap over.
	 *
	 * @param resource The resource to play
	 * @throws Will throw if attempting to play an audio resource that has already ended, or is being played by another player.
	 */
	public play(resource: AudioResource) {
		if (resource.playStream.readableEnded || resource.playStream.destroyed) {
			throw new Error(`Cannot play a resource (${resource.name ?? 'unnamed'}) that has already ended.`);
		}

		if (resource.audioPlayer) {
			if (resource.audioPlayer === this) {
				return;
			}
			throw new Error(`Resource (${resource.name ?? 'unnamed'}) is already being played by another audio player.`);
		}
		resource.audioPlayer = this;

		// Attach error listeners to the stream that will propagate the error and then return to the Idle
		// state if the resource is still being used.
		const onStreamError = (error: Error) => {
			if (this.state.status !== AudioPlayerStatus.Idle) {
				/**
				 * Emitted when there is an error emitted from the audio resource played by the audio player
				 *
				 * @event AudioPlayer#error
				 * @type {Error}
				 */
				this.emit('error', error);
			}

			if (this.state.status !== AudioPlayerStatus.Idle && this.state.resource === resource) {
				this.state = {
					status: AudioPlayerStatus.Idle,
				};
			}
		};

		resource.playStream.once('error', onStreamError);

		if (resource.playStream.readable) {
			this.state = {
				status: AudioPlayerStatus.Playing,
				missedFrames: 0,
				resource,
				onStreamError,
			};
		} else {
			const onReadableCallback = () => {
				if (this.state.status === AudioPlayerStatus.Buffering && this.state.resource === resource) {
					this.state = {
						status: AudioPlayerStatus.Playing,
						missedFrames: 0,
						resource,
						onStreamError,
					};
				}
			};

			const onFailureCallback = () => {
				if (this.state.status === AudioPlayerStatus.Buffering && this.state.resource === resource) {
					this.state = {
						status: AudioPlayerStatus.Idle,
					};
				}
			};

			resource.playStream.once('readable', onReadableCallback);

			resource.playStream.once('end', onFailureCallback);
			resource.playStream.once('close', onFailureCallback);
			resource.playStream.once('finish', onFailureCallback);

			this.state = {
				status: AudioPlayerStatus.Buffering,
				resource,
				onReadableCallback,
				onFailureCallback,
				onStreamError,
			};
		}
	}

	/**
	 * Pauses playback of the current resource, if any.
	 *
	 * @param interpolateSilence If true, the player will play 5 packets of silence after pausing to prevent audio glitches.
	 * @returns true if the player was successfully paused, otherwise false.
	 */
	public pause(interpolateSilence = true) {
		if (this.state.status !== AudioPlayerStatus.Playing) return false;
		this.state = {
			...this.state,
			status: AudioPlayerStatus.Paused,
			silencePacketsRemaining: interpolateSilence ? 5 : 0,
		};
		return true;
	}

	/**
	 * Unpauses playback of the current resource, if any.
	 *
	 * @returns true if the player was successfully unpaused, otherwise false.
	 */
	public unpause() {
		if (this.state.status !== AudioPlayerStatus.Paused) return false;
		this.state = {
			...this.state,
			status: AudioPlayerStatus.Playing,
			missedFrames: 0,
		};
		return true;
	}

	/**
	 * Stops playback of the current resource and destroys the resource. The player will transition to the Idle state.
	 *
	 * @returns true if the player was successfully stopped, otherwise false.
	 */
	public stop() {
		if (this.state.status === AudioPlayerStatus.Idle) return false;
		this.state = {
			status: AudioPlayerStatus.Idle,
		};
		return true;
	}

	/**
	 * Checks whether the underlying resource (if any) is playable (readable).
	 *
	 * @returns true if the resource is playable, false otherwise.
	 */
	public checkPlayable() {
		const state = this._state;
		if (state.status === AudioPlayerStatus.Idle || state.status === AudioPlayerStatus.Buffering) return false;

		// If the stream has been destroyed or is no longer readable, then transition to the Idle state.
		if (!state.resource.playStream.readable) {
			this.state = {
				status: AudioPlayerStatus.Idle,
			};
			return false;
		}
		return true;
	}

	/**
	 * Called roughly every 20ms by the global audio player timer. Dispatches any audio packets that are buffered
	 * by the active connections of this audio player.
	 */
	private _stepDispatch() {
		const state = this._state;

		// Guard against the Idle state
		if (state.status === AudioPlayerStatus.Idle || state.status === AudioPlayerStatus.Buffering) return;

		// Dispatch any audio packets that were prepared in the previous cycle
		this.playable.forEach((connection) => connection.dispatchAudio());
	}

	/**
	 * Called roughly every 20ms by the global audio player timer. Attempts to read an audio packet from the
	 * underlying resource of the stream, and then has all the active connections of the audio player prepare it
	 * (encrypt it, append header data) so that it is ready to play at the start of the next cycle.
	 */
	private _stepPrepare() {
		const state = this._state;

		// Guard against the Idle state
		if (state.status === AudioPlayerStatus.Idle || state.status === AudioPlayerStatus.Buffering) return;

		// List of connections that can receive the packet
		const playable = this.playable;

		/* If the player was previously in the AutoPaused state, check to see whether there are newly available
			 connections, allowing us to transition out of the AutoPaused state back into the Playing state */
		if (state.status === AudioPlayerStatus.AutoPaused && playable.length > 0) {
			this.state = {
				...state,
				status: AudioPlayerStatus.Playing,
				missedFrames: 0,
			};
		}

		/* If the player is (auto)paused, check to see whether silence packets should be played and
			 set a timeout to begin the next cycle, ending the current cycle here. */
		if (state.status === AudioPlayerStatus.Paused || state.status === AudioPlayerStatus.AutoPaused) {
			if (state.silencePacketsRemaining > 0) {
				state.silencePacketsRemaining--;
				this._preparePacket(SILENCE_FRAME, playable);
				if (state.silencePacketsRemaining === 0) {
					this._signalStopSpeaking();
				}
			}
			return;
		}

		// If there are no available connections in this cycle, observe the configured "no subscriber" behavior.
		if (playable.length === 0) {
			if (this.behaviors.noSubscriber === NoSubscriberBehavior.Pause) {
				this.state = {
					...state,
					status: AudioPlayerStatus.AutoPaused,
					silencePacketsRemaining: 5,
				};
				return;
			} else if (this.behaviors.noSubscriber === NoSubscriberBehavior.Stop) {
				this.stop();
			}
		}

		/* Attempt to read an Opus packet from the resource. If there isn't an available packet,
			 play a silence packet. If there are 5 consecutive cycles with failed reads, then the
			 playback will end. */
		const packet: Buffer | null = state.resource.playStream.read();

		// eslint-disable-next-line @typescript-eslint/no-unnecessary-condition
		if (state.status === AudioPlayerStatus.Playing) {
			if (packet) {
				this._preparePacket(packet, playable);
				state.missedFrames = 0;
			} else {
				this._preparePacket(SILENCE_FRAME, playable);
				state.missedFrames++;
				if (state.missedFrames >= this.behaviors.maxMissedFrames) {
					this.stop();
				}
			}
		}
	}

	/**
	 * Signals to all the subscribed connections that they should send a packet to Discord indicating
	 * they are no longer speaking. Called once playback of a resource ends.
	 */
	private _signalStopSpeaking() {
		return this.subscribers.forEach(({ connection }) => connection.setSpeaking(false));
	}

	/**
	 * Instructs the given connections to each prepare this packet to be played at the start of the
	 * next cycle.
	 *
	 * @param packet The Opus packet to be prepared by each receiver
	 * @param receivers The connections that should play this packet
	 */
	private _preparePacket(packet: Buffer, receivers: VoiceConnection[]) {
		receivers.forEach((connection) => connection.prepareAudioPacket(packet));
	}
}

/**
 * Stringifies an AudioPlayerState instance
 *
 * @param state The state to stringify
 */
function stringifyState(state: AudioPlayerState) {
	return JSON.stringify({
		...state,
		resource: Reflect.has(state, 'resource'),
		stepTimeout: Reflect.has(state, 'stepTimeout'),
	});
}

/**
 * Creates a new AudioPlayer to be used
 */
export function createAudioPlayer(options?: CreateAudioPlayerOptions) {
	return new AudioPlayer(options);
}<|MERGE_RESOLUTION|>--- conflicted
+++ resolved
@@ -1,9 +1,5 @@
-<<<<<<< HEAD
 import { TypedEmitter } from 'tiny-typed-emitter';
-=======
-import { EventEmitter } from 'events';
 import { addAudioPlayer, deleteAudioPlayer } from '../DataStore';
->>>>>>> 44540ba6
 import { noop } from '../util/util';
 import { VoiceConnection, VoiceConnectionStatus } from '../VoiceConnection';
 import { AudioResource } from './AudioResource';
