import { Edge, findPipeline, StreamType, TransformerType } from './TransformerGraph';
import { pipeline, Readable } from 'stream';
import { noop } from '../util/util';
import { VolumeTransformer } from 'prism-media';
import type { AudioPlayer } from './AudioPlayer';

/**
 * Options that are set when creating a new audio resource.
 */
interface CreateAudioResourceOptions {
	/**
	 * The type of the input stream. Defaults to `StreamType.Arbitrary`.
	 */
	inputType?: StreamType;

	/**
	 * An optional name that can be attached to the resource. This could be a track title, song name etc.
	 * This is useful for identification purposes when the resource is passed around in events.
	 */
	name?: string;

	/**
	 * Whether or not inline volume should be enabled. If enabled, you will be able to change the volume
	 * of the stream on-the-fly. However, this also increases the performance cost of playback. Defaults to `false`.
	 */
	inlineVolume?: boolean;
}

/**
 * Represents an audio resource that can be played by an audio player.
 */
export class AudioResource {
	/**
	 * An object-mode Readable stream that emits Opus packets. This is what is played by audio players.
	 */
	public readonly playStream: Readable;

	/**
	 * The pipeline used to convert the input stream into a playable format. For example, this may
	 * contain an FFmpeg component for arbitrary inputs, and it may contain a VolumeTransformer component
	 * for resources with inline volume transformation enabled.
	 */
	public readonly pipeline: Edge[];

	/**
	 * An optional name that can be used to identify the resource.
	 */
	public name?: string;

	/**
	 * If the resource was created with inline volume transformation enabled, then this will be a
	 * prism-media VolumeTransformer. You can use this to alter the volume of the stream.
	 */
	public readonly volume?: VolumeTransformer;

	/**
	 * The audio player that the resource is subscribed to, if any.
	 */
	public audioPlayer?: AudioPlayer;

	public constructor(pipeline: Edge[], playStream: Readable, name?: string, volume?: VolumeTransformer) {
		this.pipeline = pipeline;
		this.playStream = playStream;
		this.name = name;
		this.volume = volume;
	}
}

/**
 * Ensures that a path contains at least one volume transforming component
 *
 * @param path The path to validate constraints on
 */
const VOLUME_CONSTRAINT = (path: Edge[]) => path.some((edge) => edge.type === TransformerType.InlineVolume);

/**
 * Creates an audio resource that can be played be audio players.
 *
 * If the input is given as a string, then the inputType option will be overridden and FFmpeg will be used.
 *
 * If the input is not in the correct format, then a pipeline of transcoders and transformers will be created
 * to ensure that the resultant stream is in the correct format for playback. This could involve using FFmpeg,
 * Opus transcoders, and Ogg/WebM demuxers.
 *
 * @param input - The resource to play.
 * @param options - Configurable options for creating the resource.
 */
export function createAudioResource(input: string | Readable, options: CreateAudioResourceOptions = {}): AudioResource {
	let inputType = options.inputType ?? StreamType.Arbitrary;

	// string inputs can only be used with FFmpeg
	if (typeof input === 'string') {
		inputType = StreamType.Arbitrary;
	}

	const transformerPipeline = findPipeline(inputType, options.inlineVolume ? VOLUME_CONSTRAINT : () => true);

	if (transformerPipeline.length === 0) {
		if (typeof input === 'string') throw new Error(`Invalid pipeline constructed for string resource '${input}'`);
		// No adjustments required
		return {
			playStream: input,
			pipeline: [],
		};
	}
	const streams = transformerPipeline.map((pipe) => pipe.transformer(input));
	if (typeof input !== 'string') streams.unshift(input);

	// the callback is called once the stream ends
	const playStream = pipeline(streams, noop);

	// attempt to find the volume transformer in the pipeline (if one exists)
	const volume = streams.find((stream) => stream instanceof VolumeTransformer) as VolumeTransformer | undefined;

	return {
		playStream: (playStream as any) as Readable,
		pipeline: transformerPipeline,
		name: options.name,
		volume,
	};
<<<<<<< HEAD
}

/**
 * Inserts a prism VolumeTransformer into a pipeline such that the volume of the audio can be altered on-the-fly.
 *
 * @param transformerPipeline - The pipeline to insert into
 */
function insertInlineVolumeTransformer(transformerPipeline: TransformerPathComponent[]) {
	const volumeTransformer = new VolumeTransformer({ type: 's16le', volume: 1 });
	const transformer = {
		from: StreamType.Raw,
		to: StreamType.Raw,
		cost: 0.5,
		transformer: () => volumeTransformer,
	};

	// The best insertion would be immediately after a Raw phase in the pipeline
	for (let i = 0; i < transformerPipeline.length; i++) {
		const component = transformerPipeline[i];
		if (component.to === StreamType.Raw) {
			transformerPipeline.splice(i + 1, 0, transformer);
			return volumeTransformer;
		}
	}

	// There is no Raw phase in the pipeline - need to decode final Opus phase, add VolumeTransformer, then reinsert an Opus encoder
	transformerPipeline.push({
		cost: 0.5,
		from: StreamType.Opus,
		to: StreamType.Raw,
		transformer: () => new opus.Decoder({ rate: 48000, channels: 2, frameSize: 960 }),
	});

	transformerPipeline.push(transformer);

	transformerPipeline.push({
		cost: 0.5,
		from: StreamType.Raw,
		to: StreamType.Opus,
		transformer: () => new opus.Encoder({ rate: 48000, channels: 2, frameSize: 960 }),
	});
	return volumeTransformer;
=======
>>>>>>> f332a664
}<|MERGE_RESOLUTION|>--- conflicted
+++ resolved
@@ -118,49 +118,4 @@
 		name: options.name,
 		volume,
 	};
-<<<<<<< HEAD
-}
-
-/**
- * Inserts a prism VolumeTransformer into a pipeline such that the volume of the audio can be altered on-the-fly.
- *
- * @param transformerPipeline - The pipeline to insert into
- */
-function insertInlineVolumeTransformer(transformerPipeline: TransformerPathComponent[]) {
-	const volumeTransformer = new VolumeTransformer({ type: 's16le', volume: 1 });
-	const transformer = {
-		from: StreamType.Raw,
-		to: StreamType.Raw,
-		cost: 0.5,
-		transformer: () => volumeTransformer,
-	};
-
-	// The best insertion would be immediately after a Raw phase in the pipeline
-	for (let i = 0; i < transformerPipeline.length; i++) {
-		const component = transformerPipeline[i];
-		if (component.to === StreamType.Raw) {
-			transformerPipeline.splice(i + 1, 0, transformer);
-			return volumeTransformer;
-		}
-	}
-
-	// There is no Raw phase in the pipeline - need to decode final Opus phase, add VolumeTransformer, then reinsert an Opus encoder
-	transformerPipeline.push({
-		cost: 0.5,
-		from: StreamType.Opus,
-		to: StreamType.Raw,
-		transformer: () => new opus.Decoder({ rate: 48000, channels: 2, frameSize: 960 }),
-	});
-
-	transformerPipeline.push(transformer);
-
-	transformerPipeline.push({
-		cost: 0.5,
-		from: StreamType.Raw,
-		to: StreamType.Opus,
-		transformer: () => new opus.Encoder({ rate: 48000, channels: 2, frameSize: 960 }),
-	});
-	return volumeTransformer;
-=======
->>>>>>> f332a664
 }