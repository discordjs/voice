import { createSocket, RemoteInfo, Socket } from 'dgram';
import { EventEmitter } from 'events';
import { isIPv4 } from 'net';

/**
 * Stores an IP address and port. Used to store socket details for the local client as well as
 * for Discord.
 */
export interface SocketConfig {
	ip: string;
	port: number;
}

interface KeepAlive {
	value: number;
	timestamp: number;
}

/**
 * The interval in milliseconds at which keep alive datagrams are sent
 */
const KEEP_ALIVE_INTERVAL = 5e3;

/**
 * The maximum number of keep alive packets which can be missed
 */
const KEEP_ALIVE_LIMIT = 12;

/**
 * The maximum value of the keep alive counter
 */
const MAX_COUNTER_VALUE = 2 ** 32 - 1;

/**
 * Manages the UDP networking for a voice connection.
 */
export class VoiceUDPSocket extends EventEmitter {
	/**
	 * The underlying network Socket for the VoiceUDPSocket.
	 */
	private readonly socket: Socket;

	/**
	 * The socket details for Discord (remote).
	 */
	private readonly remote: SocketConfig;

	/**
	 * A list of keep alives that are waiting to be acknowledged.
	 */
	private readonly keepAlives: KeepAlive[];

	/**
	 * The counter used in the keep alive mechanism
	 */
	private keepAliveCounter = 0;

	/**
	 * The buffer used to write the keep alive counter into
	 */
	private readonly keepAliveBuffer: Buffer;

	/**
	 * The Node.js interval for the keep-alive mechanism
	 */
	private readonly keepAliveInterval: NodeJS.Timeout;

	/**
	 * The time taken to receive a response to keep alive messages
	 */
	public ping?: number;

	/**
	 * The debug logger function, if debugging is enabled.
	 */
	private readonly debug: null | ((message: string) => void);

	/**
	 * Creates a new VoiceUDPSocket.
	 *
	 * @param remote - Details of the remote socket
	 */
	public constructor(remote: SocketConfig, debug = false) {
		super();
		this.socket = createSocket('udp4');
		this.socket.on('error', (error: Error) => this.emit('error', error));
<<<<<<< HEAD
		this.socket.on('message', (msg: Buffer, rinfo: RemoteInfo) => this.emit('message', msg, rinfo));
=======
		this.socket.on('message', (buffer: Buffer) => this.onMessage(buffer));
		this.socket.on('close', () => this.emit('close'));
>>>>>>> 72e11068
		this.remote = remote;
		this.keepAlives = [];
		this.keepAliveBuffer = Buffer.alloc(8);
		this.keepAliveInterval = setInterval(() => this.keepAlive(), KEEP_ALIVE_INTERVAL);
		setImmediate(() => this.keepAlive());

		this.debug = debug ? this.emit.bind(this, 'debug') : null;
	}

	/**
	 * Called when a message is received on the UDP socket
	 * @param buffer The received buffer
	 */
	private onMessage(buffer: Buffer): void {
		// Handle keep alive message
		if (buffer.length === 8) {
			const counter = buffer.readUInt32LE(0);
			const index = this.keepAlives.findIndex(({ value }) => value === counter);
			if (index === -1) return;
			this.ping = Date.now() - this.keepAlives[index].timestamp;
			// Delete all keep alives up to and including the received one
			this.keepAlives.splice(0, index);
		}
	}

	/**
	 * Called at a regular interval to check whether we are still able to send datagrams to Discord
	 */
	private keepAlive() {
		if (this.keepAlives.length >= KEEP_ALIVE_LIMIT) {
			this.debug?.('UDP socket has not received enough responses from Discord - closing socket');
			this.destroy();
			return;
		}

		this.keepAliveBuffer.writeUInt32LE(this.keepAliveCounter, 0);
		this.send(this.keepAliveBuffer);
		this.keepAlives.push({
			value: this.keepAliveCounter,
			timestamp: Date.now(),
		});
		this.keepAliveCounter++;
		if (this.keepAliveCounter > MAX_COUNTER_VALUE) {
			this.keepAliveCounter = 0;
		}
	}

	/**
	 * Sends a buffer to Discord.
	 *
	 * @param buffer - The buffer to send
	 */
	public send(buffer: Buffer) {
		return this.socket.send(buffer, this.remote.port, this.remote.ip);
	}

	/**
	 * Closes the socket, the instance will not be able to be reused.
	 */
	public destroy() {
		this.socket.close();
		clearInterval(this.keepAliveInterval);
	}

	/**
	 * Performs IP discovery to discover the local address and port to be used for the voice connection.
	 *
	 * @param ssrc - The SSRC received from Discord
	 */
	public performIPDiscovery(ssrc: number): Promise<SocketConfig> {
		return new Promise((resolve, reject) => {
			const listener = (message: Buffer) => {
				try {
					const packet = parseLocalPacket(message);
					this.socket.off('message', listener);
					resolve(packet);
				} catch {}
			};

			this.socket.on('message', listener);
			this.socket.once('close', () => reject(new Error('Cannot perform IP discovery - socket closed')));

			const discoveryBuffer = Buffer.alloc(70);
			discoveryBuffer.writeUInt32BE(ssrc, 0);
			this.send(discoveryBuffer);
		});
	}
}

/**
 * Parses the response from Discord to aid with local IP discovery.
 *
 * @param message - The received message
 */
export function parseLocalPacket(message: Buffer): SocketConfig {
	const packet = Buffer.from(message);

	const ip = packet.slice(4, packet.indexOf(0, 4)).toString('utf-8');

	if (!isIPv4(ip)) {
		throw new Error('Malformed IP address');
	}

	const port = packet.readUInt16LE(packet.length - 2);

	return { ip, port };
}<|MERGE_RESOLUTION|>--- conflicted
+++ resolved
@@ -1,4 +1,4 @@
-import { createSocket, RemoteInfo, Socket } from 'dgram';
+import { createSocket, Socket } from 'dgram';
 import { EventEmitter } from 'events';
 import { isIPv4 } from 'net';
 
@@ -84,12 +84,8 @@
 		super();
 		this.socket = createSocket('udp4');
 		this.socket.on('error', (error: Error) => this.emit('error', error));
-<<<<<<< HEAD
-		this.socket.on('message', (msg: Buffer, rinfo: RemoteInfo) => this.emit('message', msg, rinfo));
-=======
 		this.socket.on('message', (buffer: Buffer) => this.onMessage(buffer));
 		this.socket.on('close', () => this.emit('close'));
->>>>>>> 72e11068
 		this.remote = remote;
 		this.keepAlives = [];
 		this.keepAliveBuffer = Buffer.alloc(8);
@@ -113,6 +109,8 @@
 			// Delete all keep alives up to and including the received one
 			this.keepAlives.splice(0, index);
 		}
+		// Propagate the message
+		this.emit('message', buffer);
 	}
 
 	/**
