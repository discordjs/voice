/* eslint-disable @typescript-eslint/no-empty-function */
/* eslint-disable @typescript-eslint/no-unused-vars */
import { createSocket as _createSocket } from 'dgram';
import EventEmitter, { once } from 'events';
import { VoiceUDPSocket } from '../VoiceUDPSocket';

jest.mock('dgram');
jest.useFakeTimers();

const createSocket = (_createSocket as unknown) as jest.Mock<typeof _createSocket>;

beforeEach(() => {
	createSocket.mockReset();
});

class FakeSocket extends EventEmitter {
	public send(buffer: Buffer, port: number, address: string) {}
	public close() {
		this.emit('close');
	}
}

// ip = 94.195.157.2, port = 42381
const VALID_RESPONSE = Buffer.concat([
	Buffer.from([0x02, 0x47, 0x1e, 0x00, 0x39, 0x34, 0x2e, 0x31, 0x39, 0x35, 0x2e, 0x31, 0x35, 0x37, 0x2e, 0x32]),
	Buffer.alloc(52),
	Buffer.from([0x8d, 0xa5]),
]);

function wait() {
	return new Promise((resolve) => process.nextTick(resolve));
}

describe('VoiceUDPSocket#performIPDiscovery', () => {
	let socket: VoiceUDPSocket;

	afterEach(() => {
		socket.destroy();
	});

	/*
		Ensures that the UDP socket sends data and parses the response correctly
	*/
	test('Resolves and cleans up with a successful flow', async () => {
		const fake = new FakeSocket();
		fake.send = jest.fn().mockImplementation((buffer: Buffer, port: number, address: string) => {
			fake.emit('message', VALID_RESPONSE);
		});
		createSocket.mockImplementation((type) => fake as any);
<<<<<<< HEAD
		const socket = new VoiceUDPSocket({ ip: '1.2.3.4', port: 25565 });
		expect(fake.listenerCount('message')).toBe(1);
=======
		socket = new VoiceUDPSocket({ ip: '1.2.3.4', port: 25565 });
>>>>>>> 72e11068

		expect(createSocket).toHaveBeenCalledWith('udp4');
		expect(fake.listenerCount('message')).toBe(1);
		await expect(socket.performIPDiscovery(1234)).resolves.toEqual({
			ip: '94.195.157.2',
			port: 42381,
		});
		// Ensure clean up occurs
		expect(fake.listenerCount('message')).toBe(1);
	});

	/*
		In the case where an unrelated message is received before the IP discovery buffer,
		the UDP socket should wait indefinitely until the correct buffer arrives.
	*/
	test('Waits for a valid response in an unexpected flow', async () => {
		const fake = new FakeSocket();
		const fakeResponse = Buffer.from([1, 2, 3, 4, 5]);
		fake.send = jest.fn().mockImplementation((buffer: Buffer, port: number, address: string) => {
			fake.emit('message', fakeResponse);
			setImmediate(() => fake.emit('message', VALID_RESPONSE));
		});
<<<<<<< HEAD
		createSocket.mockImplementation((type) => fake as any);
		const socket = new VoiceUDPSocket({ ip: '1.2.3.4', port: 25565 });
		expect(fake.listenerCount('message')).toBe(1);
=======
		createSocket.mockImplementation(() => fake as any);
		socket = new VoiceUDPSocket({ ip: '1.2.3.4', port: 25565 });
>>>>>>> 72e11068

		expect(createSocket).toHaveBeenCalledWith('udp4');
		expect(fake.listenerCount('message')).toBe(1);
		await expect(socket.performIPDiscovery(1234)).resolves.toEqual({
			ip: '94.195.157.2',
			port: 42381,
		});
		// Ensure clean up occurs
		expect(fake.listenerCount('message')).toBe(1);
	});

	test('Rejects if socket closes before IP discovery can be completed', async () => {
		const fake = new FakeSocket();
		fake.send = jest.fn().mockImplementation((buffer: Buffer, port: number, address: string) => {
			setImmediate(() => fake.close());
		});
		createSocket.mockImplementation(() => fake as any);
		socket = new VoiceUDPSocket({ ip: '1.2.3.4', port: 25565 });

		expect(createSocket).toHaveBeenCalledWith('udp4');
		await expect(socket.performIPDiscovery(1234)).rejects.toThrowError();
	});

	test('Stays alive when messages are echoed back', async () => {
		const fake = new FakeSocket();
		fake.send = jest.fn().mockImplementation((buffer: Buffer) => process.nextTick(() => fake.emit('message', buffer)));
		createSocket.mockImplementation(() => fake as any);
		socket = new VoiceUDPSocket({ ip: '1.2.3.4', port: 25565 });

		let closed = false;
		socket.on('close', () => (closed = true));

		for (let i = 0; i < 30; i++) {
			jest.advanceTimersToNextTimer();
			await wait();
		}

		expect(closed).toBe(false);
	});

	test('Emits an error when no response received to keep alive messages', async () => {
		const fake = new FakeSocket();
		fake.send = jest.fn();
		createSocket.mockImplementation(() => fake as any);
		socket = new VoiceUDPSocket({ ip: '1.2.3.4', port: 25565 });

		let closed = false;
		socket.on('close', () => (closed = true));

		for (let i = 0; i < 15; i++) {
			jest.advanceTimersToNextTimer();
			await wait();
		}

		expect(closed).toBe(true);
	});

	test('Recovers from intermittent responses', async () => {
		const fake = new FakeSocket();
		const fakeSend = jest.fn();
		fake.send = fakeSend;
		createSocket.mockImplementation(() => fake as any);
		socket = new VoiceUDPSocket({ ip: '1.2.3.4', port: 25565 });

		let closed = false;
		socket.on('close', () => (closed = true));

		for (let i = 0; i < 10; i++) {
			jest.advanceTimersToNextTimer();
			await wait();
		}
		fakeSend.mockImplementation((buffer: Buffer) => process.nextTick(() => fake.emit('message', buffer)));
		expect(closed).toBe(false);
		for (let i = 0; i < 30; i++) {
			jest.advanceTimersToNextTimer();
			await wait();
		}
		expect(closed).toBe(false);
	});
});<|MERGE_RESOLUTION|>--- conflicted
+++ resolved
@@ -47,12 +47,7 @@
 			fake.emit('message', VALID_RESPONSE);
 		});
 		createSocket.mockImplementation((type) => fake as any);
-<<<<<<< HEAD
-		const socket = new VoiceUDPSocket({ ip: '1.2.3.4', port: 25565 });
-		expect(fake.listenerCount('message')).toBe(1);
-=======
 		socket = new VoiceUDPSocket({ ip: '1.2.3.4', port: 25565 });
->>>>>>> 72e11068
 
 		expect(createSocket).toHaveBeenCalledWith('udp4');
 		expect(fake.listenerCount('message')).toBe(1);
@@ -75,14 +70,8 @@
 			fake.emit('message', fakeResponse);
 			setImmediate(() => fake.emit('message', VALID_RESPONSE));
 		});
-<<<<<<< HEAD
-		createSocket.mockImplementation((type) => fake as any);
-		const socket = new VoiceUDPSocket({ ip: '1.2.3.4', port: 25565 });
-		expect(fake.listenerCount('message')).toBe(1);
-=======
 		createSocket.mockImplementation(() => fake as any);
 		socket = new VoiceUDPSocket({ ip: '1.2.3.4', port: 25565 });
->>>>>>> 72e11068
 
 		expect(createSocket).toHaveBeenCalledWith('udp4');
 		expect(fake.listenerCount('message')).toBe(1);
