--- conflicted
+++ resolved
@@ -156,14 +156,9 @@
 		this.onNetworkingDebug = this.onNetworkingDebug.bind(this);
 
 		const adapter = adapterCreator({
-<<<<<<< HEAD
-			onVoiceServerUpdate: this.addServerPacket.bind(this),
-			onVoiceStateUpdate: this.addStatePacket.bind(this),
-			destroy: () => this.destroy(false),
-=======
 			onVoiceServerUpdate: (data) => this.addServerPacket(data),
 			onVoiceStateUpdate: (data) => this.addStatePacket(data),
->>>>>>> 6984c32a
+			destroy: () => this.destroy(false),
 		});
 
 		this._state = { status: VoiceConnectionStatus.Signalling, adapter };
