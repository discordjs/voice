--- conflicted
+++ resolved
@@ -1,10 +1,6 @@
 import { GatewayVoiceServerUpdateDispatchData, GatewayVoiceStateUpdateDispatchData } from 'discord-api-types/v8';
 import { EventEmitter } from 'events';
 import { JoinVoiceChannelOptions } from '.';
-<<<<<<< HEAD
-import { AudioPlayer, PlayerSubscription } from './audio';
-import { getVoiceConnection, signalJoinVoiceChannel, trackClient, trackVoiceConnection, JoinConfig, untrackVoiceConnection } from './DataStore';
-=======
 import { AudioPlayer } from './audio/AudioPlayer';
 import { PlayerSubscription } from './audio/PlayerSubscription';
 import {
@@ -15,7 +11,6 @@
 	JoinConfig,
 	untrackVoiceConnection,
 } from './DataStore';
->>>>>>> 09f9169c
 import { Networking, NetworkingState, NetworkingStatusCode } from './networking/Networking';
 import { noop } from './util/util';
 
@@ -99,9 +94,7 @@
 	/**
 	 * Creates a new voice connection.
 	 *
-	 * @param joinConfig - The data required to establish the voice connection
-	 * @param options - The connection options
-	 * @param options.debug - Whether to emit debug messages or not
+	 * @param joinConfig The data required to establish the voice connection
 	 */
 	public constructor(joinConfig: JoinConfig, { debug }: JoinVoiceChannelOptions) {
 		super();
@@ -172,7 +165,7 @@
 	 * Registers a `VOICE_SERVER_UPDATE` packet to the voice connection. This will cause it to reconnect using the
 	 * new data provided in the packet.
 	 *
-	 * @param packet - The received `VOICE_SERVER_UPDATE` packet
+	 * @param packet The received `VOICE_SERVER_UPDATE` packet
 	 */
 	public addServerPacket(packet: GatewayVoiceServerUpdateDispatchData) {
 		this.packets.server = packet;
@@ -183,7 +176,7 @@
 	 * Registers a `VOICE_STATE_UPDATE` packet to the voice connection. Most importantly, it stores the ID of the
 	 * channel that the client is connected to.
 	 *
-	 * @param packet - The received `VOICE_STATE_UPDATE` packet
+	 * @param packet The received `VOICE_STATE_UPDATE` packet
 	 */
 	public addStatePacket(packet: GatewayVoiceStateUpdateDispatchData) {
 		this.packets.state = packet;
@@ -243,7 +236,7 @@
 	 * VoiceConnection will signal to Discord that it would like to rejoin the channel. This automatically attempts
 	 * to re-establish the connection. This would be seen as a transition from the Ready state to the Signalling state.
 	 *
-	 * @param code - The close code
+	 * @param code The close code
 	 */
 	private onNetworkingClose(code: number) {
 		// If networking closes, try to connect to the voice channel again.
@@ -262,13 +255,8 @@
 	/**
 	 * Called when the state of the networking instance changes. This is used to derive the state of the voice connection.
 	 *
-<<<<<<< HEAD
-	 * @param oldState - The previous state
-	 * @param newState - The new state
-=======
 	 * @param oldState The previous state
 	 * @param newState The new state
->>>>>>> 09f9169c
 	 */
 	private onNetworkingStateChange(oldState: NetworkingState, newState: NetworkingState) {
 		if (oldState.code === newState.code) return;
@@ -290,8 +278,7 @@
 
 	/**
 	 * Propagates errors from the underlying network instance.
-	 *
-	 * @param error - The error to propagate
+	 * @param error The error to propagate
 	 */
 	private onNetworkingError(error: Error) {
 		this.emit('error', error);
@@ -300,7 +287,7 @@
 	/**
 	 * Propagates debug messages from the underlying network instance.
 	 *
-	 * @param message - The debug message to propagate
+	 * @param message The debug message to propagate
 	 */
 	private onNetworkingDebug(message: string) {
 		this.debug?.(`[NW] ${message}`);
@@ -308,8 +295,7 @@
 
 	/**
 	 * Prepares an audio packet for dispatch
-	 *
-	 * @param buffer - The Opus packet to prepare
+	 * @param buffer The Opus packet to prepare
 	 */
 	public prepareAudioPacket(buffer: Buffer) {
 		const state = this.state;
@@ -328,8 +314,7 @@
 
 	/**
 	 * Prepares an audio packet and dispatches it immediately
-	 *
-	 * @param buffer - The Opus packet to play
+	 * @param buffer The Opus packet to play
 	 */
 	public playOpusPacket(buffer: Buffer) {
 		const state = this.state;
@@ -386,7 +371,7 @@
 	 * Updates the speaking status of the voice connection. This is used when audio players are done playing audio,
 	 * and need to signal that the connection is no longer playing audio.
 	 *
-	 * @param enabled - Whether or not to show as speaking
+	 * @param enabled Whether or not to show as speaking
 	 */
 	public setSpeaking(enabled: boolean) {
 		if (this.state.status !== VoiceConnectionStatus.Ready) return false;
@@ -396,7 +381,7 @@
 	/**
 	 * Subscribes to an audio player, allowing the player to play audio on this voice connection.
 	 *
-	 * @param player - The audio player to subscribe to
+	 * @param player The audio player to subscribe to
 	 * @returns The created subscription
 	 */
 	public subscribe(player: AudioPlayer) {
@@ -416,7 +401,7 @@
 	/**
 	 * Called when a subscription of this voice connection to an audio player is removed.
 	 *
-	 * @param subscription - The removed subscription
+	 * @param subscription The removed subscription
 	 */
 	private onSubscriptionRemoved(subscription: PlayerSubscription) {
 		if (this.state.status !== VoiceConnectionStatus.Destroyed && this.state.subscription === subscription) {
@@ -430,9 +415,7 @@
 
 /**
  * Creates a new voice connection
- *
- * @param joinConfig - The data required to establish the voice connection
- * @param options - The connection options
+ * @param joinConfig The data required to establish the voice connection
  */
 export function createVoiceConnection(joinConfig: JoinConfig, options: JoinVoiceChannelOptions) {
 	const existing = getVoiceConnection(joinConfig.guild.id);
