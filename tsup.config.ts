--- conflicted
+++ resolved
@@ -1,6 +1,5 @@
 import { defineConfig } from 'tsup';
 
-<<<<<<< HEAD
 export const tsup: Options = {
 	clean: true,
 	dts: true,
@@ -10,21 +9,4 @@
 	skipNodeModulesBundle: true,
 	sourcemap: true,
 	target: 'es2021',
-};
-=======
-export default defineConfig((options) => {
-	return {
-		banner: {
-			js:
-				options.format[0] === 'esm'
-					? 'import{resolve as requireResolve}from"path";import{createRequire as topLevelCreateRequire}from"module";const require=topLevelCreateRequire(requireResolve(""));'
-					: '',
-		},
-		entryPoints: ['src/index.ts'],
-		minify: true,
-		skipNodeModulesBundle: true,
-		sourcemap: true,
-		target: 'es2021',
-	};
-});
->>>>>>> 3bfaebf3
+};